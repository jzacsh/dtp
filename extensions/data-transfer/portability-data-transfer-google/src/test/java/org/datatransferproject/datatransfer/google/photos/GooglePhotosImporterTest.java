/*
 * Copyright 2018 The Data Transfer Project Authors.
 *
 * Licensed under the Apache License, Version 2.0 (the "License");
 * you may not use this file except in compliance with the License.
 * You may obtain a copy of the License at
 *
 *    https://www.apache.org/licenses/LICENSE-2.0
 *
 * Unless required by applicable law or agreed to in writing, software
 * distributed under the License is distributed on an "AS IS" BASIS,
 * WITHOUT WARRANTIES OR CONDITIONS OF ANY KIND, either express or implied.
 * See the License for the specific language governing permissions and
 * limitations under the License.
 */
package org.datatransferproject.datatransfer.google.photos;

import static org.hamcrest.MatcherAssert.assertThat;
import static org.junit.jupiter.api.Assertions.assertEquals;
import static org.junit.jupiter.api.Assertions.assertFalse;
import static org.junit.jupiter.api.Assertions.assertNull;
import static org.junit.jupiter.api.Assertions.assertThrows;
import static org.junit.jupiter.api.Assertions.assertTrue;
import static org.mockito.ArgumentMatchers.any;
import static org.mockito.ArgumentMatchers.anyString;
import static org.mockito.ArgumentMatchers.eq;
import static org.mockito.Mockito.atMostOnce;

import com.google.common.collect.Lists;
import com.google.rpc.Code;
import java.io.ByteArrayInputStream;
import java.io.IOException;
import java.io.InputStream;
import java.net.HttpURLConnection;
import java.util.UUID;
import org.datatransferproject.api.launcher.Monitor;
import org.datatransferproject.cloud.local.LocalJobStore;
import org.datatransferproject.datatransfer.google.mediaModels.BatchMediaItemResponse;
import org.datatransferproject.datatransfer.google.mediaModels.GoogleAlbum;
import org.datatransferproject.datatransfer.google.mediaModels.GoogleMediaItem;
import org.datatransferproject.datatransfer.google.mediaModels.NewMediaItemResult;
import org.datatransferproject.datatransfer.google.mediaModels.NewMediaItemUpload;
import org.datatransferproject.datatransfer.google.mediaModels.Status;
import org.datatransferproject.spi.cloud.connection.ConnectionProvider;
import org.datatransferproject.spi.cloud.storage.JobStore;
import org.datatransferproject.spi.cloud.storage.TemporaryPerJobDataStore;
import org.datatransferproject.spi.cloud.storage.TemporaryPerJobDataStore.InputStreamWrapper;
import org.datatransferproject.spi.cloud.types.PortabilityJob;
import org.datatransferproject.spi.transfer.idempotentexecutor.IdempotentImportExecutor;
import org.datatransferproject.spi.transfer.idempotentexecutor.InMemoryIdempotentImportExecutor;
import org.datatransferproject.spi.transfer.types.InvalidTokenException;
import org.datatransferproject.spi.transfer.types.PermissionDeniedException;
import org.datatransferproject.spi.transfer.types.UploadErrorException;
import org.datatransferproject.types.common.models.photos.PhotoAlbum;
import org.datatransferproject.types.common.models.photos.PhotoModel;
import org.datatransferproject.types.transfer.auth.TokensAndUrlAuthData;
import org.datatransferproject.types.transfer.errors.ErrorDetail;
import org.hamcrest.CoreMatchers;
import org.junit.Before;
import org.junit.Test;
import org.mockito.ArgumentCaptor;
import org.mockito.Mockito;

public class GooglePhotosImporterTest {

  private static final String OLD_ALBUM_ID = "OLD_ALBUM_ID";
  private static final String NEW_ALBUM_ID = "NEW_ALBUM_ID";
  private String PHOTO_TITLE = "Model photo title";
  private String PHOTO_DESCRIPTION = "Model photo description";
  private String IMG_URI = "image uri";
  private String JPEG_MEDIA_TYPE = "image/jpeg";
  private String SHA1 = "11aa11AAff11aa11AAFF11aa11AAff11aa11AAFF";
  private UUID uuid = UUID.randomUUID();
  private GooglePhotosImporter googlePhotosImporter;
  private GooglePhotosInterface googlePhotosInterface;
  private IdempotentImportExecutor executor;
  private ConnectionProvider connectionProvider;
  private Monitor monitor;

  @Before
  public void setUp() throws Exception {
    googlePhotosInterface = Mockito.mock(GooglePhotosInterface.class);
    monitor = Mockito.mock(Monitor.class);

    // Initialize the executor with an old album ID -> new album ID mapping.
    executor = new InMemoryIdempotentImportExecutor(monitor);
    executor.executeOrThrowException(OLD_ALBUM_ID, "unused_item_name", () -> NEW_ALBUM_ID);

    Mockito.when(googlePhotosInterface.makePostRequest(anyString(), any(), any(), any(),
            eq(NewMediaItemResult.class)))
        .thenReturn(Mockito.mock(NewMediaItemResult.class));

    JobStore jobStore = new LocalJobStore();

    InputStream inputStream = Mockito.mock(InputStream.class);
    connectionProvider = Mockito.mock(ConnectionProvider.class);
    InputStreamWrapper is = new InputStreamWrapper(inputStream, 32L);
    Mockito.when(connectionProvider.getInputStreamForItem(any(), any())).thenReturn(is);

    googlePhotosImporter =
        new GooglePhotosImporter(
            null, jobStore, null, null, googlePhotosInterface, connectionProvider, monitor, 1.0);
  }

  @Test
  public void importAlbum() throws Exception {
    // Set up
    String albumName = "Album Name";
    String albumDescription = "Album description";
    PhotoAlbum albumModel = new PhotoAlbum(OLD_ALBUM_ID, albumName, albumDescription);

    GoogleAlbum responseAlbum = new GoogleAlbum();
    responseAlbum.setId(NEW_ALBUM_ID);
    Mockito.when(googlePhotosInterface.createAlbum(any(GoogleAlbum.class)))
        .thenReturn(responseAlbum);

    // Run test
    googlePhotosImporter.importSingleAlbum(uuid, null, albumModel);

    // Check results
    ArgumentCaptor<GoogleAlbum> albumArgumentCaptor = ArgumentCaptor.forClass(GoogleAlbum.class);
    Mockito.verify(googlePhotosInterface).createAlbum(albumArgumentCaptor.capture());
    assertEquals(albumArgumentCaptor.getValue().getTitle(), albumName);
    assertNull(albumArgumentCaptor.getValue().getId());
  }

  @Test
  public void importTwoPhotos() throws Exception {
    PhotoModel photoModel1 =
        new PhotoModel(
            PHOTO_TITLE,
            IMG_URI,
            PHOTO_DESCRIPTION,
            JPEG_MEDIA_TYPE,
            "oldPhotoID1",
            OLD_ALBUM_ID,
            false,
            SHA1);
    Mockito.when(googlePhotosInterface.uploadPhotoContent(any(), eq(SHA1))).thenReturn("token1");

    PhotoModel photoModel2 =
        new PhotoModel(
            PHOTO_TITLE,
            IMG_URI,
            PHOTO_DESCRIPTION,
            JPEG_MEDIA_TYPE,
            "oldPhotoID2",
            OLD_ALBUM_ID,
            false);
    Mockito.when(googlePhotosInterface.uploadPhotoContent(any(), eq(null)))
        .thenReturn("token2");

<<<<<<< HEAD
    Mockito.when(googlePhotosInterface.uploadMediaContent(any())).thenReturn("token1", "token2");
=======
>>>>>>> af54b177
    BatchMediaItemResponse batchMediaItemResponse =
        new BatchMediaItemResponse(
            new NewMediaItemResult[]{
                buildMediaItemResult("token1", Code.OK_VALUE),
                buildMediaItemResult("token2", Code.OK_VALUE)
            });
    Mockito.when(googlePhotosInterface.createPhotos(any(NewMediaItemUpload.class)))
        .thenReturn(batchMediaItemResponse);

    long length = googlePhotosImporter.importPhotos(Lists.newArrayList(photoModel1, photoModel2),
        executor, UUID.randomUUID(), Mockito.mock(TokensAndUrlAuthData.class));
    // Two photos of 32L each imported
    assertEquals(64L, length);
    assertTrue(executor.isKeyCached(String.format("%s-%s", OLD_ALBUM_ID, "oldPhotoID1")));
    assertTrue(executor.isKeyCached(String.format("%s-%s", OLD_ALBUM_ID, "oldPhotoID2")));
  }

  private NewMediaItemResult buildMediaItemResult(String uploadToken, int code) {
    // We do a lot of mocking as building the actual objects would require changing the constructors
    // which messed up deserialization so best to leave them unchanged.
    GoogleMediaItem mediaItem = Mockito.mock(GoogleMediaItem.class);
    Mockito.when(mediaItem.getId()).thenReturn("newId");
    Status status = Mockito.mock(Status.class);
    Mockito.when(status.getCode()).thenReturn(code);
    NewMediaItemResult result = Mockito.mock(NewMediaItemResult.class);
    Mockito.when(result.getUploadToken()).thenReturn(uploadToken);
    Mockito.when(result.getStatus()).thenReturn(status);
    Mockito.when(result.getMediaItem()).thenReturn(mediaItem);
    return result;
  }

  @Test
  public void importTwoPhotosWithFailure() throws Exception {
    PhotoModel photoModel1 =
        new PhotoModel(
            PHOTO_TITLE,
            IMG_URI,
            PHOTO_DESCRIPTION,
            JPEG_MEDIA_TYPE,
            "oldPhotoID1",
            OLD_ALBUM_ID,
            false);
    PhotoModel photoModel2 =
        new PhotoModel(
            PHOTO_TITLE,
            IMG_URI,
            PHOTO_DESCRIPTION,
            JPEG_MEDIA_TYPE,
            "oldPhotoID2",
            OLD_ALBUM_ID,
            false);

<<<<<<< HEAD
    Mockito.when(googlePhotosInterface.uploadMediaContent(any())).thenReturn("token1", "token2");
=======
    Mockito.when(googlePhotosInterface.uploadPhotoContent(any(), eq(null)))
        .thenReturn("token1", "token2");
>>>>>>> af54b177
    BatchMediaItemResponse batchMediaItemResponse =
        new BatchMediaItemResponse(
            new NewMediaItemResult[]{
                buildMediaItemResult("token1", Code.OK_VALUE),
                buildMediaItemResult("token2", Code.UNAUTHENTICATED_VALUE)
            });
    Mockito.when(googlePhotosInterface.createPhotos(any(NewMediaItemUpload.class)))
        .thenReturn(batchMediaItemResponse);

    long length = googlePhotosImporter.importPhotos(Lists.newArrayList(photoModel1, photoModel2),
        executor, UUID.randomUUID(), Mockito.mock(TokensAndUrlAuthData.class));
    // Only one photo of 32L imported
    assertEquals(32L, length);

    assertTrue(executor.isKeyCached(String.format("%s-%s", OLD_ALBUM_ID, "oldPhotoID1")));
    String failedDataId = String.format("%s-%s", OLD_ALBUM_ID, "oldPhotoID2");
    assertFalse(executor.isKeyCached(failedDataId));
    ErrorDetail errorDetail = executor.getErrors().iterator().next();
    assertEquals(failedDataId, errorDetail.id());
    assertThat(
        errorDetail.exception(), CoreMatchers.containsString("Media item could not be created."));
  }

  @Test
  public void importOnePhotoWithHashMismatch() throws Exception {
    PhotoModel photoModel =
        new PhotoModel(
            PHOTO_TITLE,
            IMG_URI,
            PHOTO_DESCRIPTION,
            JPEG_MEDIA_TYPE,
            "oldPhotoID1",
            OLD_ALBUM_ID,
            false,
            SHA1);

    Mockito.when(googlePhotosInterface.uploadPhotoContent(any(), eq(SHA1)))
        .thenThrow(new UploadErrorException("Hash mismatch will be thrown", new Throwable()));
    BatchMediaItemResponse batchMediaItemResponse = new BatchMediaItemResponse(
        new NewMediaItemResult[]{});
    Mockito.when(googlePhotosInterface.createPhotos(any(NewMediaItemUpload.class)))
        .thenReturn(batchMediaItemResponse);

    // No photo imported and will return a hash mismatch error for investigation.
    assertThrows(UploadErrorException.class,
        () -> googlePhotosImporter.importPhotos(Lists.newArrayList(photoModel), executor,
            UUID.randomUUID(), Mockito.mock(TokensAndUrlAuthData.class)));

    String failedDataId = String.format("%s-%s", OLD_ALBUM_ID, "oldPhotoID1");
    assertFalse(executor.isKeyCached(failedDataId));

    ErrorDetail errorDetail = executor.getErrors().iterator().next();
    assertEquals(failedDataId, errorDetail.id());
    assertThat(
        errorDetail.exception(), CoreMatchers.containsString("Hash mismatch"));
  }

  @Test
  public void importAlbumWithITString()
      throws PermissionDeniedException, InvalidTokenException, IOException, UploadErrorException {
    String albumId = "Album Id";
    String albumName = "Album Name";
    String albumDescription = "Album Description";

    PhotoAlbum albumModel = new PhotoAlbum(albumId, albumName, albumDescription);

    PortabilityJob portabilityJob = Mockito.mock(PortabilityJob.class);
    Mockito.when(portabilityJob.userLocale()).thenReturn("it");
    JobStore jobStore = Mockito.mock(JobStore.class);
    Mockito.when(jobStore.findJob(uuid)).thenReturn(portabilityJob);
    GoogleAlbum responseAlbum = new GoogleAlbum();
    responseAlbum.setId(NEW_ALBUM_ID);
    Mockito.when(googlePhotosInterface.createAlbum(any(GoogleAlbum.class)))
        .thenReturn(responseAlbum);

    GooglePhotosImporter sut =
        new GooglePhotosImporter(
            null, jobStore, null, null, googlePhotosInterface, connectionProvider, monitor, 1.0);

    sut.importSingleAlbum(uuid, null, albumModel);
    ArgumentCaptor<GoogleAlbum> albumArgumentCaptor = ArgumentCaptor.forClass(GoogleAlbum.class);
    Mockito.verify(googlePhotosInterface).createAlbum(albumArgumentCaptor.capture());
    assertEquals(albumArgumentCaptor.getValue().getTitle(), albumName);
  }

  @Test
  public void retrieveAlbumStringOnlyOnce()
      throws PermissionDeniedException, InvalidTokenException, IOException, UploadErrorException {
    String albumId = "Album Id";
    String albumName = "Album Name";
    String albumDescription = "Album Description";

    PhotoAlbum albumModel = new PhotoAlbum(albumId, albumName, albumDescription);

    PortabilityJob portabilityJob = Mockito.mock(PortabilityJob.class);
    Mockito.when(portabilityJob.userLocale()).thenReturn("it");
    JobStore jobStore = Mockito.mock(JobStore.class);
    Mockito.when(jobStore.findJob(uuid)).thenReturn(portabilityJob);
    GoogleAlbum responseAlbum = new GoogleAlbum();
    responseAlbum.setId(NEW_ALBUM_ID);
    Mockito.when(googlePhotosInterface.createAlbum(any(GoogleAlbum.class)))
        .thenReturn(responseAlbum);

    GooglePhotosImporter sut =
        new GooglePhotosImporter(
            null, jobStore, null, null, googlePhotosInterface, connectionProvider, monitor, 1.0);

    sut.importSingleAlbum(uuid, null, albumModel);
    sut.importSingleAlbum(uuid, null, albumModel);
    Mockito.verify(jobStore, atMostOnce()).findJob(uuid);
  }

  @Test
  public void importPhotoInTempStore() throws Exception {
    PhotoModel photoModel =
        new PhotoModel(
            PHOTO_TITLE,
            IMG_URI,
            PHOTO_DESCRIPTION,
            JPEG_MEDIA_TYPE,
            "oldPhotoID1",
            OLD_ALBUM_ID,
            true);

<<<<<<< HEAD
    Mockito.when(googlePhotosInterface.uploadMediaContent(any())).thenReturn("token1");
=======
    Mockito.when(googlePhotosInterface.uploadPhotoContent(any(), eq(null))).thenReturn("token1");
>>>>>>> af54b177
    JobStore jobStore = Mockito.mock(LocalJobStore.class);
    Mockito.when(jobStore.getStream(any(), any()))
        .thenReturn(
            new TemporaryPerJobDataStore.InputStreamWrapper(
                new ByteArrayInputStream("TestingBytes".getBytes())));
    Mockito.doNothing().when(jobStore).removeData(any(), anyString());

    ConnectionProvider connectionProvider = new ConnectionProvider(jobStore);
    GooglePhotosImporter googlePhotosImporter =
        new GooglePhotosImporter(
            null, jobStore, null, null, googlePhotosInterface, connectionProvider, null, 1.0);

    BatchMediaItemResponse batchMediaItemResponse =
        new BatchMediaItemResponse(
            new NewMediaItemResult[]{buildMediaItemResult("token1", Code.OK_VALUE)});

    Mockito.when(googlePhotosInterface.createPhotos(any(NewMediaItemUpload.class)))
        .thenReturn(batchMediaItemResponse);

    UUID jobId = UUID.randomUUID();

    googlePhotosImporter.importPhotos(Lists.newArrayList(photoModel), executor, jobId,
        Mockito.mock(TokensAndUrlAuthData.class));
    assertTrue(executor.isKeyCached(String.format("%s-%s", OLD_ALBUM_ID, "oldPhotoID1")));
    Mockito.verify(jobStore, Mockito.times(1)).removeData(any(), anyString());
    Mockito.verify(jobStore, Mockito.times(1)).getStream(any(), anyString());
  }

  @Test
  public void importPhotoInTempStoreFailure() throws Exception {
    PhotoModel photoModel =
        new PhotoModel(
            PHOTO_TITLE,
            IMG_URI,
            PHOTO_DESCRIPTION,
            JPEG_MEDIA_TYPE,
            "oldPhotoID1",
            OLD_ALBUM_ID,
            true);

<<<<<<< HEAD
    Mockito.when(googlePhotosInterface.uploadMediaContent(any()))
=======
    Mockito.when(googlePhotosInterface.uploadPhotoContent(any(), eq(null)))
>>>>>>> af54b177
        .thenThrow(new IOException("Unit Testing"));
    JobStore jobStore = Mockito.mock(LocalJobStore.class);
    Mockito.when(jobStore.getStream(any(), any()))
        .thenReturn(
            new TemporaryPerJobDataStore.InputStreamWrapper(
                new ByteArrayInputStream("TestingBytes".getBytes())));
    Mockito.doNothing().when(jobStore).removeData(any(), anyString());

    ConnectionProvider connectionProvider = new ConnectionProvider(jobStore);
    GooglePhotosImporter googlePhotosImporter =
        new GooglePhotosImporter(
            null, jobStore, null, null, googlePhotosInterface, connectionProvider, null, 1.0);

    BatchMediaItemResponse batchMediaItemResponse =
        new BatchMediaItemResponse(
            new NewMediaItemResult[] {buildMediaItemResult("token1", Code.OK_VALUE)});

    Mockito.when(googlePhotosInterface.createPhotos(any(NewMediaItemUpload.class)))
        .thenReturn(batchMediaItemResponse);

    UUID jobId = UUID.randomUUID();

    googlePhotosImporter.importPhotos(Lists.newArrayList(photoModel), executor, jobId,
        Mockito.mock(TokensAndUrlAuthData.class));
    Mockito.verify(jobStore, Mockito.times(0)).removeData(any(), anyString());
    Mockito.verify(jobStore, Mockito.times(1)).getStream(any(), anyString());
  }

  @Test
  public void importPhotoFailedToFindAlbum() throws Exception {
    PhotoModel photoModel =
        new PhotoModel(
            PHOTO_TITLE,
            IMG_URI,
            PHOTO_DESCRIPTION,
            JPEG_MEDIA_TYPE,
            "oldPhotoID1",
            OLD_ALBUM_ID,
            true);

    Mockito.when(googlePhotosInterface.uploadPhotoContent(any(), eq(null)))
        .thenReturn("token1", "token2");
    JobStore jobStore = Mockito.mock(LocalJobStore.class);
    Mockito.when(jobStore.getStream(any(), any()))
        .thenReturn(
            new TemporaryPerJobDataStore.InputStreamWrapper(
                new ByteArrayInputStream("TestingBytes".getBytes())));
    googlePhotosImporter =
        new GooglePhotosImporter(
            null, jobStore, null, null, googlePhotosInterface, connectionProvider, monitor, 1.0);
    Mockito.when(googlePhotosInterface.createPhotos(any(NewMediaItemUpload.class)))
        .thenThrow(new IOException("The provided ID does not match any albums"));

    GoogleAlbum responseAlbum = new GoogleAlbum();
    Mockito.when(googlePhotosInterface.getAlbum(any())).thenReturn(responseAlbum);

    long bytes = googlePhotosImporter.importPhotos(Lists.newArrayList(photoModel), executor, uuid,
        Mockito.mock(TokensAndUrlAuthData.class));

    // didn't throw
    assertEquals(0, bytes);
  }

  @Test
  public void importPhotoCreatePhotosOtherException() throws Exception {
    PhotoModel photoModel =
        new PhotoModel(
            PHOTO_TITLE,
            IMG_URI,
            PHOTO_DESCRIPTION,
            JPEG_MEDIA_TYPE,
            "oldPhotoID1",
            OLD_ALBUM_ID,
            true);

    Mockito.when(googlePhotosInterface.uploadPhotoContent(any(), eq(null)))
        .thenReturn("token1", "token2");
    JobStore jobStore = Mockito.mock(LocalJobStore.class);
    Mockito.when(jobStore.getStream(any(), any()))
        .thenReturn(
            new TemporaryPerJobDataStore.InputStreamWrapper(
                new ByteArrayInputStream("TestingBytes".getBytes())));
    googlePhotosImporter =
        new GooglePhotosImporter(
            null, jobStore, null, null, googlePhotosInterface, connectionProvider, monitor, 1.0);

    Mockito.when(googlePhotosInterface.createPhotos(any(NewMediaItemUpload.class)))
        .thenThrow(new IOException("Some other exception"));

    GoogleAlbum responseAlbum = new GoogleAlbum();
    Mockito.when(googlePhotosInterface.getAlbum(any())).thenReturn(responseAlbum);

    assertThrows(IOException.class,
        () -> googlePhotosImporter.importPhotos(Lists.newArrayList(photoModel), executor, uuid,
            Mockito.mock(TokensAndUrlAuthData.class)));
  }
}<|MERGE_RESOLUTION|>--- conflicted
+++ resolved
@@ -136,7 +136,7 @@
             OLD_ALBUM_ID,
             false,
             SHA1);
-    Mockito.when(googlePhotosInterface.uploadPhotoContent(any(), eq(SHA1))).thenReturn("token1");
+    Mockito.when(googlePhotosInterface.uploadMediaContent(any(), eq(SHA1))).thenReturn("token1");
 
     PhotoModel photoModel2 =
         new PhotoModel(
@@ -147,13 +147,9 @@
             "oldPhotoID2",
             OLD_ALBUM_ID,
             false);
-    Mockito.when(googlePhotosInterface.uploadPhotoContent(any(), eq(null)))
+    Mockito.when(googlePhotosInterface.uploadMediaContent(any(), eq(null)))
         .thenReturn("token2");
 
-<<<<<<< HEAD
-    Mockito.when(googlePhotosInterface.uploadMediaContent(any())).thenReturn("token1", "token2");
-=======
->>>>>>> af54b177
     BatchMediaItemResponse batchMediaItemResponse =
         new BatchMediaItemResponse(
             new NewMediaItemResult[]{
@@ -206,12 +202,8 @@
             OLD_ALBUM_ID,
             false);
 
-<<<<<<< HEAD
-    Mockito.when(googlePhotosInterface.uploadMediaContent(any())).thenReturn("token1", "token2");
-=======
-    Mockito.when(googlePhotosInterface.uploadPhotoContent(any(), eq(null)))
+    Mockito.when(googlePhotosInterface.uploadMediaContent(any(), eq(null)))
         .thenReturn("token1", "token2");
->>>>>>> af54b177
     BatchMediaItemResponse batchMediaItemResponse =
         new BatchMediaItemResponse(
             new NewMediaItemResult[]{
@@ -248,7 +240,7 @@
             false,
             SHA1);
 
-    Mockito.when(googlePhotosInterface.uploadPhotoContent(any(), eq(SHA1)))
+    Mockito.when(googlePhotosInterface.uploadMediaContent(any(), eq(SHA1)))
         .thenThrow(new UploadErrorException("Hash mismatch will be thrown", new Throwable()));
     BatchMediaItemResponse batchMediaItemResponse = new BatchMediaItemResponse(
         new NewMediaItemResult[]{});
@@ -336,11 +328,7 @@
             OLD_ALBUM_ID,
             true);
 
-<<<<<<< HEAD
-    Mockito.when(googlePhotosInterface.uploadMediaContent(any())).thenReturn("token1");
-=======
-    Mockito.when(googlePhotosInterface.uploadPhotoContent(any(), eq(null))).thenReturn("token1");
->>>>>>> af54b177
+    Mockito.when(googlePhotosInterface.uploadMediaContent(any(), eq(null))).thenReturn("token1");
     JobStore jobStore = Mockito.mock(LocalJobStore.class);
     Mockito.when(jobStore.getStream(any(), any()))
         .thenReturn(
@@ -381,11 +369,7 @@
             OLD_ALBUM_ID,
             true);
 
-<<<<<<< HEAD
-    Mockito.when(googlePhotosInterface.uploadMediaContent(any()))
-=======
-    Mockito.when(googlePhotosInterface.uploadPhotoContent(any(), eq(null)))
->>>>>>> af54b177
+    Mockito.when(googlePhotosInterface.uploadMediaContent(any(), eq(null)))
         .thenThrow(new IOException("Unit Testing"));
     JobStore jobStore = Mockito.mock(LocalJobStore.class);
     Mockito.when(jobStore.getStream(any(), any()))
@@ -426,7 +410,7 @@
             OLD_ALBUM_ID,
             true);
 
-    Mockito.when(googlePhotosInterface.uploadPhotoContent(any(), eq(null)))
+    Mockito.when(googlePhotosInterface.uploadMediaContent(any(), eq(null)))
         .thenReturn("token1", "token2");
     JobStore jobStore = Mockito.mock(LocalJobStore.class);
     Mockito.when(jobStore.getStream(any(), any()))
@@ -461,7 +445,7 @@
             OLD_ALBUM_ID,
             true);
 
-    Mockito.when(googlePhotosInterface.uploadPhotoContent(any(), eq(null)))
+    Mockito.when(googlePhotosInterface.uploadMediaContent(any(), eq(null)))
         .thenReturn("token1", "token2");
     JobStore jobStore = Mockito.mock(LocalJobStore.class);
     Mockito.when(jobStore.getStream(any(), any()))
