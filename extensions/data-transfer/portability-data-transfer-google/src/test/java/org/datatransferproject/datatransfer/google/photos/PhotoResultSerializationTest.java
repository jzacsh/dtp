package org.datatransferproject.datatransfer.google.photos;

import static com.google.common.truth.Truth.assertThat;

import java.io.ByteArrayInputStream;
import java.io.ByteArrayOutputStream;
import java.io.IOException;
import java.io.ObjectInputStream;
import java.io.ObjectOutputStream;
import org.junit.jupiter.api.Test;

public class PhotoResultSerializationTest {
  @Test
  public void testSerialization() throws IOException, ClassNotFoundException {
    String photoId = "photoId";
    long bytes = 97397L;
    MediaResult result = new MediaResult(photoId, bytes);
    ByteArrayOutputStream out = new ByteArrayOutputStream();
    new ObjectOutputStream(out).writeObject(result);

    ByteArrayInputStream bais = new ByteArrayInputStream(out.toByteArray());
    Object readObject = new ObjectInputStream(bais).readObject();
<<<<<<< HEAD
    assertThat(readObject, instanceOf(MediaResult.class));
    MediaResult deserialized = (MediaResult) readObject;
    assertThat(deserialized.getId(), equalTo(photoId));
    assertThat(deserialized.getBytes(), equalTo(bytes));
=======
    assertThat(readObject).isInstanceOf(PhotoResult.class);
    PhotoResult deserialized = (PhotoResult) readObject;
    assertThat(deserialized.getId()).isEqualTo(photoId);
    assertThat(deserialized.getBytes()).isEqualTo(bytes);
>>>>>>> af54b177
  }
}<|MERGE_RESOLUTION|>--- conflicted
+++ resolved
@@ -20,16 +20,9 @@
 
     ByteArrayInputStream bais = new ByteArrayInputStream(out.toByteArray());
     Object readObject = new ObjectInputStream(bais).readObject();
-<<<<<<< HEAD
-    assertThat(readObject, instanceOf(MediaResult.class));
+    assertThat(readObject).isInstanceOf(MediaResult.class);
     MediaResult deserialized = (MediaResult) readObject;
-    assertThat(deserialized.getId(), equalTo(photoId));
-    assertThat(deserialized.getBytes(), equalTo(bytes));
-=======
-    assertThat(readObject).isInstanceOf(PhotoResult.class);
-    PhotoResult deserialized = (PhotoResult) readObject;
     assertThat(deserialized.getId()).isEqualTo(photoId);
     assertThat(deserialized.getBytes()).isEqualTo(bytes);
->>>>>>> af54b177
   }
 }