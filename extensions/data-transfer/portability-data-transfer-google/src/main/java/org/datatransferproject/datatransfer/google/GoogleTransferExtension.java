package org.datatransferproject.datatransfer.google;

import static org.datatransferproject.types.common.models.DataVertical.BLOBS;
import static org.datatransferproject.types.common.models.DataVertical.CALENDAR;
import static org.datatransferproject.types.common.models.DataVertical.CONTACTS;
import static org.datatransferproject.types.common.models.DataVertical.MAIL;
import static org.datatransferproject.types.common.models.DataVertical.PHOTOS;
import static org.datatransferproject.types.common.models.DataVertical.SOCIAL_POSTS;
import static org.datatransferproject.types.common.models.DataVertical.TASKS;
import static org.datatransferproject.types.common.models.DataVertical.VIDEOS;

import com.google.api.client.http.HttpTransport;
import com.google.api.client.json.JsonFactory;
import com.google.common.base.Preconditions;
import com.google.common.collect.ImmutableList;
import com.google.common.collect.ImmutableMap;
import java.io.IOException;
import org.datatransferproject.api.launcher.ExtensionContext;
import org.datatransferproject.api.launcher.Monitor;
import org.datatransferproject.datatransfer.google.calendar.GoogleCalendarExporter;
import org.datatransferproject.datatransfer.google.calendar.GoogleCalendarImporter;
import org.datatransferproject.datatransfer.google.common.GoogleCredentialFactory;
import org.datatransferproject.datatransfer.google.contacts.GoogleContactsExporter;
import org.datatransferproject.datatransfer.google.contacts.GoogleContactsImporter;
import org.datatransferproject.datatransfer.google.drive.DriveExporter;
import org.datatransferproject.datatransfer.google.drive.DriveImporter;
import org.datatransferproject.datatransfer.google.gplus.GooglePlusExporter;
import org.datatransferproject.datatransfer.google.mail.GoogleMailExporter;
import org.datatransferproject.datatransfer.google.mail.GoogleMailImporter;
import org.datatransferproject.datatransfer.google.media.GoogleMediaExporter;
import org.datatransferproject.datatransfer.google.photos.GooglePhotosExporter;
import org.datatransferproject.datatransfer.google.photos.GooglePhotosImporter;
import org.datatransferproject.datatransfer.google.tasks.GoogleTasksExporter;
import org.datatransferproject.datatransfer.google.tasks.GoogleTasksImporter;
import org.datatransferproject.datatransfer.google.videos.GoogleVideosExporter;
import org.datatransferproject.datatransfer.google.videos.GoogleVideosImporter;
import org.datatransferproject.spi.cloud.storage.AppCredentialStore;
import org.datatransferproject.spi.cloud.storage.JobStore;
import org.datatransferproject.types.common.models.DataVertical;
import org.datatransferproject.spi.transfer.extension.TransferExtension;
import org.datatransferproject.spi.transfer.provider.Exporter;
import org.datatransferproject.spi.transfer.provider.Importer;
import org.datatransferproject.types.transfer.auth.AppCredentials;

/*
 * GoogleTransferExtension allows for importers and exporters of data types
 * to be retrieved.
 */
public class GoogleTransferExtension implements TransferExtension {
  public static final String SERVICE_ID = "google";
  // TODO: centralized place, or enum type for these
  private static final ImmutableList<DataVertical> SUPPORTED_SERVICES =
      ImmutableList.of(
<<<<<<< HEAD
          "BLOBS",
          "CALENDAR",
          "CONTACTS",
          "MAIL",
          "PHOTOS",
          "SOCIAL-POSTS",
          "TASKS",
          "VIDEOS",
          "MEDIA");
  private ImmutableMap<String, Importer> importerMap;
  private ImmutableMap<String, Exporter> exporterMap;
=======
          BLOBS, CALENDAR, CONTACTS, MAIL, PHOTOS, SOCIAL_POSTS, TASKS, VIDEOS);
  private ImmutableMap<DataVertical, Importer> importerMap;
  private ImmutableMap<DataVertical, Exporter> exporterMap;
>>>>>>> 34a22803
  private boolean initialized = false;

  @Override
  public String getServiceId() {
    return SERVICE_ID;
  }

  @Override
  public Exporter<?, ?> getExporter(DataVertical transferDataType) {
    Preconditions.checkArgument(initialized);
    Preconditions.checkArgument(SUPPORTED_SERVICES.contains(transferDataType));
    return exporterMap.get(transferDataType);
  }

  @Override
  public Importer<?, ?> getImporter(DataVertical transferDataType) {
    Preconditions.checkArgument(initialized);
    Preconditions.checkArgument(SUPPORTED_SERVICES.contains(transferDataType));
    return importerMap.get(transferDataType);
  }

  @Override
  public void initialize(ExtensionContext context) {
    // Note: initialize could be called twice in an account migration scenario where we import and
    // export to the same service provider. So just return rather than throwing if called multiple
    // times.
    if (initialized) return;

    JobStore jobStore = context.getService(JobStore.class);
    HttpTransport httpTransport = context.getService(HttpTransport.class);
    JsonFactory jsonFactory = context.getService(JsonFactory.class);

    AppCredentials appCredentials;
    try {
      appCredentials =
          context
              .getService(AppCredentialStore.class)
              .getAppCredentials("GOOGLE_KEY", "GOOGLE_SECRET");
    } catch (IOException e) {
      Monitor monitor = context.getMonitor();
      monitor.info(
          () ->
              "Unable to retrieve Google AppCredentials. Did you set GOOGLE_KEY and GOOGLE_SECRET?");
      return;
    }

    Monitor monitor = context.getMonitor();

    // Create the GoogleCredentialFactory with the given {@link AppCredentials}.
    GoogleCredentialFactory credentialFactory =
        new GoogleCredentialFactory(httpTransport, jsonFactory, appCredentials, monitor);

    ImmutableMap.Builder<DataVertical, Importer> importerBuilder = ImmutableMap.builder();
    importerBuilder.put(BLOBS, new DriveImporter(credentialFactory, jobStore, monitor));
    importerBuilder.put(CONTACTS, new GoogleContactsImporter(credentialFactory));
    importerBuilder.put(CALENDAR, new GoogleCalendarImporter(credentialFactory));
    importerBuilder.put(MAIL, new GoogleMailImporter(credentialFactory, monitor));
    importerBuilder.put(TASKS, new GoogleTasksImporter(credentialFactory));
    importerBuilder.put(
        PHOTOS,
        new GooglePhotosImporter(
            credentialFactory,
            jobStore,
            jsonFactory,
            monitor,
            context.getSetting("googleWritesPerSecond", 1.0)));
    importerBuilder.put(VIDEOS, new GoogleVideosImporter(appCredentials, jobStore, monitor));
    importerMap = importerBuilder.build();

    ImmutableMap.Builder<DataVertical, Exporter> exporterBuilder = ImmutableMap.builder();
    exporterBuilder.put(BLOBS, new DriveExporter(credentialFactory, jobStore, monitor));
    exporterBuilder.put(CONTACTS, new GoogleContactsExporter(credentialFactory));
    exporterBuilder.put(CALENDAR, new GoogleCalendarExporter(credentialFactory));
    exporterBuilder.put(MAIL, new GoogleMailExporter(credentialFactory));
    exporterBuilder.put(SOCIAL_POSTS, new GooglePlusExporter(credentialFactory));
    exporterBuilder.put(TASKS, new GoogleTasksExporter(credentialFactory, monitor));
    exporterBuilder.put(
<<<<<<< HEAD
        "PHOTOS", new GooglePhotosExporter(credentialFactory, jobStore, jsonFactory, monitor));
    exporterBuilder.put("VIDEOS", new GoogleVideosExporter(credentialFactory, jsonFactory));
    exporterBuilder.put(
        "MEDIA", new GoogleMediaExporter(credentialFactory, jobStore, jsonFactory, monitor));
=======
        PHOTOS, new GooglePhotosExporter(credentialFactory, jobStore, jsonFactory, monitor));
    exporterBuilder.put(VIDEOS, new GoogleVideosExporter(credentialFactory, jsonFactory));
>>>>>>> 34a22803

    exporterMap = exporterBuilder.build();

    initialized = true;
  }
}<|MERGE_RESOLUTION|>--- conflicted
+++ resolved
@@ -4,6 +4,7 @@
 import static org.datatransferproject.types.common.models.DataVertical.CALENDAR;
 import static org.datatransferproject.types.common.models.DataVertical.CONTACTS;
 import static org.datatransferproject.types.common.models.DataVertical.MAIL;
+import static org.datatransferproject.types.common.models.DataVertical.MEDIA;
 import static org.datatransferproject.types.common.models.DataVertical.PHOTOS;
 import static org.datatransferproject.types.common.models.DataVertical.SOCIAL_POSTS;
 import static org.datatransferproject.types.common.models.DataVertical.TASKS;
@@ -51,23 +52,17 @@
   // TODO: centralized place, or enum type for these
   private static final ImmutableList<DataVertical> SUPPORTED_SERVICES =
       ImmutableList.of(
-<<<<<<< HEAD
-          "BLOBS",
-          "CALENDAR",
-          "CONTACTS",
-          "MAIL",
-          "PHOTOS",
-          "SOCIAL-POSTS",
-          "TASKS",
-          "VIDEOS",
-          "MEDIA");
-  private ImmutableMap<String, Importer> importerMap;
-  private ImmutableMap<String, Exporter> exporterMap;
-=======
-          BLOBS, CALENDAR, CONTACTS, MAIL, PHOTOS, SOCIAL_POSTS, TASKS, VIDEOS);
+          BLOBS,
+          CALENDAR,
+          CONTACTS,
+          MAIL,
+          PHOTOS,
+          SOCIAL_POSTS,
+          TASKS,
+          VIDEOS,
+          MEDIA);
   private ImmutableMap<DataVertical, Importer> importerMap;
   private ImmutableMap<DataVertical, Exporter> exporterMap;
->>>>>>> 34a22803
   private boolean initialized = false;
 
   @Override
@@ -145,15 +140,10 @@
     exporterBuilder.put(SOCIAL_POSTS, new GooglePlusExporter(credentialFactory));
     exporterBuilder.put(TASKS, new GoogleTasksExporter(credentialFactory, monitor));
     exporterBuilder.put(
-<<<<<<< HEAD
-        "PHOTOS", new GooglePhotosExporter(credentialFactory, jobStore, jsonFactory, monitor));
-    exporterBuilder.put("VIDEOS", new GoogleVideosExporter(credentialFactory, jsonFactory));
-    exporterBuilder.put(
-        "MEDIA", new GoogleMediaExporter(credentialFactory, jobStore, jsonFactory, monitor));
-=======
         PHOTOS, new GooglePhotosExporter(credentialFactory, jobStore, jsonFactory, monitor));
     exporterBuilder.put(VIDEOS, new GoogleVideosExporter(credentialFactory, jsonFactory));
->>>>>>> 34a22803
+    exporterBuilder.put(
+        MEDIA, new GoogleMediaExporter(credentialFactory, jobStore, jsonFactory, monitor));
 
     exporterMap = exporterBuilder.build();
 
