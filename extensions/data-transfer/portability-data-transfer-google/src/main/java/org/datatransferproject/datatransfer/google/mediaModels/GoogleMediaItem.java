/*
 * Copyright 2019 The Data Transfer Project Authors.
 *
 * Licensed under the Apache License, Version 2.0 (the "License");
 * you may not use this file except in compliance with the License.
 * You may obtain a copy of the License at
 *
 * https://www.apache.org/licenses/LICENSE-2.0
 *
 * Unless required by applicable law or agreed to in writing, software
 * distributed under the License is distributed on an "AS IS" BASIS,
 * WITHOUT WARRANTIES OR CONDITIONS OF ANY KIND, either express or implied.
 * See the License for the specific language governing permissions and
 * limitations under the License.
 */

package org.datatransferproject.datatransfer.google.mediaModels;

import com.fasterxml.jackson.annotation.JsonProperty;
import com.google.common.annotations.VisibleForTesting;
import com.google.common.base.Preconditions;
import com.google.common.base.Strings;
import java.io.File;
import java.io.Serializable;
import java.nio.file.Files;
import java.text.ParseException;
import java.time.Instant;
import java.time.format.DateTimeFormatter;
import java.util.Date;
import java.util.Optional;
import org.datatransferproject.types.common.models.photos.PhotoModel;
import org.datatransferproject.types.common.models.videos.VideoModel;
import org.apache.tika.Tika;
import com.google.common.base.Strings;


/** Media item returned by queries to the Google Photos API. Represents what is stored by Google. */
public class GoogleMediaItem implements Serializable {
  public final static Tika TIKA = new Tika();
  private final static String DEFAULT_PHOTO_MIMETYPE = "image/jpg";
  private final static String DEFAULT_VIDEO_MIMETYPE = "video/mp4";
  // If Tika cannot detect the mimetype, it returns the binary mimetype. This can be considered null
  private static final String DEFAULT_BINARY_MIMETYPE = "application/octet-stream";

  @JsonProperty("id")
  private String id;

  @JsonProperty("description")
  private String description;

  @JsonProperty("baseUrl")
  private String baseUrl;

  @JsonProperty("mimeType")
  private String mimeType;

  @JsonProperty("mediaMetadata")
  private MediaMetadata mediaMetadata;

  @JsonProperty("filename")
  private String filename;

  @JsonProperty("productUrl")
  private String productUrl;

  @JsonProperty("uploadedTime")
  // TODO akshaysinghh - rename the field to creationTime since creation time is what all the
  //  services use to display the photos timeline, instead of uploadTime.
  private Date uploadedTime;

  public boolean isPhoto() {
    return this.getMediaMetadata().getPhoto() != null;
  }

  public boolean isVideo() {
    return this.getMediaMetadata().getVideo() != null;
  }

  public String getFetchableUrl() {
    if (this.isPhoto()) {
      return this.getBaseUrl() + "=d";
    } else if (this.isVideo()) {
      // dv = download video otherwise you only get a thumbnail
      return this.getBaseUrl() + "=dv";
    } else {
      throw new IllegalArgumentException("unimplemented media type");
    }
  }

  public static VideoModel convertToVideoModel(
      Optional<String> albumId, GoogleMediaItem mediaItem) throws ParseException{
    Preconditions.checkArgument(mediaItem.isVideo());

    return new VideoModel(
        mediaItem.getFilename(),
        mediaItem.getFetchableUrl(),
        mediaItem.getDescription(),
        getMimeType(mediaItem),
        mediaItem.getId(),
        albumId.orElse(null),
        false /*inTempStore*/,
        getCreationTime(mediaItem));
  }

  public static PhotoModel convertToPhotoModel (
      Optional<String> albumId, GoogleMediaItem mediaItem) throws ParseException{
    Preconditions.checkArgument(mediaItem.isPhoto());

    return new PhotoModel(
        mediaItem.getFilename(),
        mediaItem.getFetchableUrl(),
        mediaItem.getDescription(),
        getMimeType(mediaItem),
        mediaItem.getId(),
        albumId.orElse(null),
        false /*inTempStore*/,
        null /*sha1*/,
        getCreationTime(mediaItem));
  }

<<<<<<< HEAD
  /**
   * Nearly identical variant of {@link Instant#parse} that, per RFC3339, is okay with either
   * offsets or "Z" indicator.
   */
  @VisibleForTesting
  public static Date parseIso8601DateTime(String zonedIso8601DateTime) throws ParseException {
=======
  private static Date parseIso8601DateTime(String zonedIso8601DateTime) throws ParseException {
>>>>>>> ce93fb63
    return Date.from(
        DateTimeFormatter.ISO_OFFSET_DATE_TIME.parse(zonedIso8601DateTime, Instant::from));
  }

  private static Date getCreationTime(GoogleMediaItem mediaItem) throws ParseException {
<<<<<<< HEAD
=======
    // per https://developers.google.com/photos/library/reference/rest/v1/mediaItems#mediametadata
    // we expect an iso 8601 date-time with a timezone/offset indicator.
>>>>>>> ce93fb63
    // per verified backend code, this cannot be empty or null
    final String zonedIso8601DateTime = mediaItem.getMediaMetadata().getCreationTime();

    try {
<<<<<<< HEAD
      // per https://developers.google.com/photos/library/reference/rest/v1/mediaItems#mediametadata
      // we expect an iso 8601 date-time with a timezone/offset indicator.
=======
>>>>>>> ce93fb63
      return parseIso8601DateTime(zonedIso8601DateTime);
    } catch (ParseException parseException) {
      throw new ParseException(
          String.format(
              "Failed parsing creation time from \"%s\" for MediaItem %s",
              mediaItem.getMediaMetadata().getCreationTime(), mediaItem.getId()),
          parseException.getErrorOffset());
    }
  }

  private static String getMimeType(GoogleMediaItem mediaItem) {
    String guessedMimetype = guessMimeTypeFromFilename(mediaItem.getFilename());
    if (!Strings.isNullOrEmpty(guessedMimetype)) {
      return guessedMimetype;
    }

    if (!Strings.isNullOrEmpty(mediaItem.getMimeType())) {
      return mediaItem.getMimeType();
    }

    if (mediaItem.isPhoto()) {
      return DEFAULT_PHOTO_MIMETYPE;
    }
    return DEFAULT_VIDEO_MIMETYPE;
  }

  // Guesses the mimetype from the filename, or returns null on failure.
  private static String guessMimeTypeFromFilename(String filename) {
    try {
      String mimeType = TIKA.detect(filename);
      if (mimeType.equals(DEFAULT_BINARY_MIMETYPE)) {
        return null;
      }
      return mimeType;
    } catch (Exception e) {
      return null;
    }
  }

  public String getId() {
    return id;
  }

  public void setId(String id) {
    this.id = id;
  }

  public String getDescription() {
    return description;
  }

  public void setDescription(String description) {
    this.description = description;
  }

  public String getBaseUrl() {
    return baseUrl;
  }

  public void setBaseUrl(String baseUrl) {
    this.baseUrl = baseUrl;
  }

  public String getMimeType() {
    return mimeType;
  }

  public void setMimeType(String mimeType) {
    this.mimeType = mimeType;
  }

  public String getFilename() {
    return filename;
  }

  public void setFilename(String filename) {
    this.filename = filename;
  }

  // TODO(zacsh) investigate why/if there's no setter for this; do we need setters or does the java
  // annotation do the work for us somehow?
  public String getProductUrl() {
    return productUrl;
  }

  public MediaMetadata getMediaMetadata() {
    return mediaMetadata;
  }

  public void setMediaMetadata(MediaMetadata mediaMetadata) {
    this.mediaMetadata = mediaMetadata;
  }

  public Date getUploadedTime() {
    return this.uploadedTime;
  }

  public void setUploadedTime(Date date) {
    this.uploadedTime = date;
  }
}<|MERGE_RESOLUTION|>--- conflicted
+++ resolved
@@ -20,25 +20,21 @@
 import com.google.common.annotations.VisibleForTesting;
 import com.google.common.base.Preconditions;
 import com.google.common.base.Strings;
-import java.io.File;
 import java.io.Serializable;
-import java.nio.file.Files;
 import java.text.ParseException;
 import java.time.Instant;
 import java.time.format.DateTimeFormatter;
 import java.util.Date;
 import java.util.Optional;
+import org.apache.tika.Tika;
 import org.datatransferproject.types.common.models.photos.PhotoModel;
 import org.datatransferproject.types.common.models.videos.VideoModel;
-import org.apache.tika.Tika;
-import com.google.common.base.Strings;
-
 
 /** Media item returned by queries to the Google Photos API. Represents what is stored by Google. */
 public class GoogleMediaItem implements Serializable {
-  public final static Tika TIKA = new Tika();
-  private final static String DEFAULT_PHOTO_MIMETYPE = "image/jpg";
-  private final static String DEFAULT_VIDEO_MIMETYPE = "video/mp4";
+  public static final Tika TIKA = new Tika();
+  private static final String DEFAULT_PHOTO_MIMETYPE = "image/jpg";
+  private static final String DEFAULT_VIDEO_MIMETYPE = "video/mp4";
   // If Tika cannot detect the mimetype, it returns the binary mimetype. This can be considered null
   private static final String DEFAULT_BINARY_MIMETYPE = "application/octet-stream";
 
@@ -87,8 +83,8 @@
     }
   }
 
-  public static VideoModel convertToVideoModel(
-      Optional<String> albumId, GoogleMediaItem mediaItem) throws ParseException{
+  public static VideoModel convertToVideoModel(Optional<String> albumId, GoogleMediaItem mediaItem)
+      throws ParseException {
     Preconditions.checkArgument(mediaItem.isVideo());
 
     return new VideoModel(
@@ -102,8 +98,8 @@
         getCreationTime(mediaItem));
   }
 
-  public static PhotoModel convertToPhotoModel (
-      Optional<String> albumId, GoogleMediaItem mediaItem) throws ParseException{
+  public static PhotoModel convertToPhotoModel(Optional<String> albumId, GoogleMediaItem mediaItem)
+      throws ParseException {
     Preconditions.checkArgument(mediaItem.isPhoto());
 
     return new PhotoModel(
@@ -118,35 +114,23 @@
         getCreationTime(mediaItem));
   }
 
-<<<<<<< HEAD
   /**
    * Nearly identical variant of {@link Instant#parse} that, per RFC3339, is okay with either
    * offsets or "Z" indicator.
    */
   @VisibleForTesting
   public static Date parseIso8601DateTime(String zonedIso8601DateTime) throws ParseException {
-=======
-  private static Date parseIso8601DateTime(String zonedIso8601DateTime) throws ParseException {
->>>>>>> ce93fb63
     return Date.from(
         DateTimeFormatter.ISO_OFFSET_DATE_TIME.parse(zonedIso8601DateTime, Instant::from));
   }
 
   private static Date getCreationTime(GoogleMediaItem mediaItem) throws ParseException {
-<<<<<<< HEAD
-=======
-    // per https://developers.google.com/photos/library/reference/rest/v1/mediaItems#mediametadata
-    // we expect an iso 8601 date-time with a timezone/offset indicator.
->>>>>>> ce93fb63
     // per verified backend code, this cannot be empty or null
     final String zonedIso8601DateTime = mediaItem.getMediaMetadata().getCreationTime();
 
     try {
-<<<<<<< HEAD
       // per https://developers.google.com/photos/library/reference/rest/v1/mediaItems#mediametadata
       // we expect an iso 8601 date-time with a timezone/offset indicator.
-=======
->>>>>>> ce93fb63
       return parseIso8601DateTime(zonedIso8601DateTime);
     } catch (ParseException parseException) {
       throw new ParseException(
