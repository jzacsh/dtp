package org.datatransferproject.types.common.models.media;

import com.fasterxml.jackson.annotation.JsonCreator;
import com.fasterxml.jackson.annotation.JsonProperty;
import com.fasterxml.jackson.annotation.JsonTypeName;
import com.google.common.base.MoreObjects;
import com.google.common.collect.ImmutableList;
import com.google.common.collect.ImmutableMap;
import java.util.Collection;
import java.util.List;
import java.util.Map;
import java.util.Objects;
import java.util.stream.Collectors;
import org.datatransferproject.types.common.models.ContainerResource;
import org.datatransferproject.types.common.models.TransmogrificationConfig;
import org.datatransferproject.types.common.models.photos.PhotoModel;
import org.datatransferproject.types.common.models.photos.PhotosContainerResource;
import org.datatransferproject.types.common.models.videos.VideoModel;

@JsonTypeName("MediaContainerResource")
public class MediaContainerResource extends ContainerResource {
  public static final String PHOTOS_COUNT_DATA_NAME = "photosCount";
  public static final String ALBUMS_COUNT_DATA_NAME = "albumsCount";
  public static final String VIDEOS_COUNT_DATA_NAME = "videosCount";
  private static final String ROOT_ALBUM = "Transferred Photos";
  private final Collection<PhotoModel> photos;
  private final Collection<VideoModel> videos;
  private Collection<MediaAlbum> albums;

  @JsonCreator
  public MediaContainerResource(
      @JsonProperty("albums") Collection<MediaAlbum> albums,
      @JsonProperty("photos") Collection<PhotoModel> photos,
      @JsonProperty("videos") Collection<VideoModel> videos) {
    this.albums = albums == null ? ImmutableList.of() : albums;
    this.photos = photos == null ? ImmutableList.of() : photos;
    this.videos = videos == null ? ImmutableList.of() : videos;
  }

  /**
   * Builds a MediaContainerResource without video by mapping a PhotosContainerResource's fields
   * 1:1 to MediaContainerResource.
   */
  public static MediaContainerResource photoToMedia(PhotosContainerResource photosContainer) {
<<<<<<< HEAD
    return new MediaContainerResource(photosContainer.getAlbums()
                                          .stream()
                                          .map(a -> MediaAlbum.photoToMediaAlbum(a))
                                          .collect(Collectors.toList()),
        photosContainer.getPhotos(), null /*videos*/
    );
=======
    return new MediaContainerResource(
        photosContainer
            .getAlbums()
            .stream()
            .map(a -> MediaAlbum.photoToMediaAlbum(a))
            .collect(Collectors.toList()),
        photosContainer.getPhotos(),
        null /*videos*/);
>>>>>>> 44703428
  }

  /**
   * Extracts a new PhotosContainerResource from the relevant matching fields in a given
   * MediaContainerResource.
   */
  public static PhotosContainerResource mediaToPhoto(MediaContainerResource mediaContainer) {
<<<<<<< HEAD
    return new PhotosContainerResource(mediaContainer.getAlbums()
                                           .stream()
                                           .map(a -> MediaAlbum.mediaToPhotoAlbum(a))
                                           .collect(Collectors.toList()),
=======
    return new PhotosContainerResource(
        mediaContainer
            .getAlbums()
            .stream()
            .map(a -> MediaAlbum.mediaToPhotoAlbum(a))
            .collect(Collectors.toList()),
>>>>>>> 44703428
        mediaContainer.getPhotos());
  }

  public Collection<MediaAlbum> getAlbums() {
    return albums;
  }

  public Collection<PhotoModel> getPhotos() {
    return photos;
  }

  public Collection<VideoModel> getVideos() {
    return videos;
  }

  @Override
  public Map<String, Integer> getCounts() {
    return new ImmutableMap.Builder<String, Integer>()
        .put(ALBUMS_COUNT_DATA_NAME, albums.size())
        .put(PHOTOS_COUNT_DATA_NAME, photos.size())
        .put(VIDEOS_COUNT_DATA_NAME, videos.size())
        .build();
  }

  @Override
  public boolean equals(Object o) {
    if (this == o) return true;
    if (o == null || getClass() != o.getClass()) return false;
    MediaContainerResource that = (MediaContainerResource) o;
    return Objects.equals(getAlbums(), that.getAlbums())
        && Objects.equals(getPhotos(), that.getPhotos())
        && Objects.equals(getVideos(), that.getVideos());
  }

  public void transmogrify(TransmogrificationConfig config) {
    if (!config.getAlbumAllowRootPhotos()) {
      ensureRootAlbum();
    }
    transmogrifyTitles(config);

    // TODO(#1000): This splitting code isn't entirely correct since it assumes all the album items
    //  are present in this resource, when they could be split up it also assumes that all the
    //  albums that the images correspond to are also in this resource which may not be the case
    //  so in the meantime, i'm removing this code and it can be added in in the future.
    //  ensureAlbumSize(config.getAlbumMaxSize());
  }

  // Coerce the photos of the transfer using the specification provided, e.g.
  // limiting max title length or removing forbidden characters, etc.
  private void transmogrifyTitles(TransmogrificationConfig config) {
    // Replaces forbidden characters and makes sure that the title is not too long
    for (PhotoModel photo : photos) {
      photo.cleanTitle(
          config.getPhotoTitleForbiddenCharacters(),
          config.getPhotoTitleReplacementCharacter(),
          config.getPhotoTitleMaxLength());
    }

    for (VideoModel video : videos) {
      video.cleanName(
          config.getVideoTitleForbiddenCharacters(),
          config.getVideoTitleReplacementCharacter(),
          config.getVideoTitleMaxLength());
    }

    for (MediaAlbum album : albums) {
      album.cleanName(
          config.getAlbumNameForbiddenCharacters(),
          config.getAlbumNameReplacementCharacter(),
          config.getAlbumNameMaxLength());
    }
  }

  // Ensures that the model obeys the restrictions of the destination service, grouping all
  // un-nested photos into their own root album
  private void ensureRootAlbum() {
    MediaAlbum rootAlbum =
        new MediaAlbum(
            ROOT_ALBUM, ROOT_ALBUM, "A copy of your transferred media that were not in any album");
    boolean usedRootAlbum = false;

    for (PhotoModel photo : photos) {
      if (photo.getAlbumId() == null) {
        photo.reassignToAlbum(rootAlbum.getId());
        usedRootAlbum = true;
      }
    }

    for (VideoModel video : videos) {
      if (video.getAlbumId() == null) {
        video.reassignToAlbum(rootAlbum.getId());
        usedRootAlbum = true;
      }
    }

    if (usedRootAlbum) {
      List<MediaAlbum> tempMutableAlbums = this.albums.stream().collect(Collectors.toList());
      tempMutableAlbums.add(rootAlbum);
      this.albums = ImmutableList.copyOf(tempMutableAlbums);
    }
  }

  @Override
  public String toString() {
    return MoreObjects.toStringHelper(this)
        .add("albums", getAlbums())
        .add("photos", getPhotos())
        .add("videos", getVideos())
        .add("counts", getCounts())
        .toString();
  }

  @Override
  public int hashCode() {
    return Objects.hash(getAlbums(), getPhotos(), getVideos());
  }
}<|MERGE_RESOLUTION|>--- conflicted
+++ resolved
@@ -28,8 +28,7 @@
   private Collection<MediaAlbum> albums;
 
   @JsonCreator
-  public MediaContainerResource(
-      @JsonProperty("albums") Collection<MediaAlbum> albums,
+  public MediaContainerResource(@JsonProperty("albums") Collection<MediaAlbum> albums,
       @JsonProperty("photos") Collection<PhotoModel> photos,
       @JsonProperty("videos") Collection<VideoModel> videos) {
     this.albums = albums == null ? ImmutableList.of() : albums;
@@ -42,23 +41,11 @@
    * 1:1 to MediaContainerResource.
    */
   public static MediaContainerResource photoToMedia(PhotosContainerResource photosContainer) {
-<<<<<<< HEAD
     return new MediaContainerResource(photosContainer.getAlbums()
                                           .stream()
                                           .map(a -> MediaAlbum.photoToMediaAlbum(a))
                                           .collect(Collectors.toList()),
-        photosContainer.getPhotos(), null /*videos*/
-    );
-=======
-    return new MediaContainerResource(
-        photosContainer
-            .getAlbums()
-            .stream()
-            .map(a -> MediaAlbum.photoToMediaAlbum(a))
-            .collect(Collectors.toList()),
-        photosContainer.getPhotos(),
-        null /*videos*/);
->>>>>>> 44703428
+        photosContainer.getPhotos(), null /*videos*/);
   }
 
   /**
@@ -66,19 +53,10 @@
    * MediaContainerResource.
    */
   public static PhotosContainerResource mediaToPhoto(MediaContainerResource mediaContainer) {
-<<<<<<< HEAD
     return new PhotosContainerResource(mediaContainer.getAlbums()
                                            .stream()
                                            .map(a -> MediaAlbum.mediaToPhotoAlbum(a))
                                            .collect(Collectors.toList()),
-=======
-    return new PhotosContainerResource(
-        mediaContainer
-            .getAlbums()
-            .stream()
-            .map(a -> MediaAlbum.mediaToPhotoAlbum(a))
-            .collect(Collectors.toList()),
->>>>>>> 44703428
         mediaContainer.getPhotos());
   }
 
@@ -105,8 +83,10 @@
 
   @Override
   public boolean equals(Object o) {
-    if (this == o) return true;
-    if (o == null || getClass() != o.getClass()) return false;
+    if (this == o)
+      return true;
+    if (o == null || getClass() != o.getClass())
+      return false;
     MediaContainerResource that = (MediaContainerResource) o;
     return Objects.equals(getAlbums(), that.getAlbums())
         && Objects.equals(getPhotos(), that.getPhotos())
@@ -131,33 +111,26 @@
   private void transmogrifyTitles(TransmogrificationConfig config) {
     // Replaces forbidden characters and makes sure that the title is not too long
     for (PhotoModel photo : photos) {
-      photo.cleanTitle(
-          config.getPhotoTitleForbiddenCharacters(),
-          config.getPhotoTitleReplacementCharacter(),
-          config.getPhotoTitleMaxLength());
+      photo.cleanTitle(config.getPhotoTitleForbiddenCharacters(),
+          config.getPhotoTitleReplacementCharacter(), config.getPhotoTitleMaxLength());
     }
 
     for (VideoModel video : videos) {
-      video.cleanName(
-          config.getVideoTitleForbiddenCharacters(),
-          config.getVideoTitleReplacementCharacter(),
-          config.getVideoTitleMaxLength());
+      video.cleanName(config.getVideoTitleForbiddenCharacters(),
+          config.getVideoTitleReplacementCharacter(), config.getVideoTitleMaxLength());
     }
 
     for (MediaAlbum album : albums) {
-      album.cleanName(
-          config.getAlbumNameForbiddenCharacters(),
-          config.getAlbumNameReplacementCharacter(),
-          config.getAlbumNameMaxLength());
+      album.cleanName(config.getAlbumNameForbiddenCharacters(),
+          config.getAlbumNameReplacementCharacter(), config.getAlbumNameMaxLength());
     }
   }
 
   // Ensures that the model obeys the restrictions of the destination service, grouping all
   // un-nested photos into their own root album
   private void ensureRootAlbum() {
-    MediaAlbum rootAlbum =
-        new MediaAlbum(
-            ROOT_ALBUM, ROOT_ALBUM, "A copy of your transferred media that were not in any album");
+    MediaAlbum rootAlbum = new MediaAlbum(
+        ROOT_ALBUM, ROOT_ALBUM, "A copy of your transferred media that were not in any album");
     boolean usedRootAlbum = false;
 
     for (PhotoModel photo : photos) {
