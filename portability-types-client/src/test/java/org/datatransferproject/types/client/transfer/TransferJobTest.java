/*
 * Copyright 2018 The Data Transfer Project Authors.
 *
 * Licensed under the Apache License, Version 2.0 (the "License");
 * you may not use this file except in compliance with the License.
 * You may obtain a copy of the License at
 *
 * https://www.apache.org/licenses/LICENSE-2.0
 *
 * Unless required by applicable law or agreed to in writing, software
 * distributed under the License is distributed on an "AS IS" BASIS,
 * WITHOUT WARRANTIES OR CONDITIONS OF ANY KIND, either express or implied.
 * See the License for the specific language governing permissions and
 * limitations under the License.
 */

package org.datatransferproject.types.client.transfer;

import com.fasterxml.jackson.databind.ObjectMapper;
import org.junit.Test;

import static com.google.common.truth.Truth.assertThat;

/* Test for TransferJob */
public class TransferJobTest {

  @Test
  public void verifySerializeDeserialize() throws Exception {
    ObjectMapper objectMapper = new ObjectMapper();

    TransferJob transfer =
        new TransferJob(
            "1-2-3",
<<<<<<< HEAD
            "testSource",
            "testDestination",
            "PHOTOS",
=======
            "testExportService",
            "testImportService",
            "photos",
>>>>>>> 22dbba02
            "exportUrl",
            "importUrl");
    String serialized = objectMapper.writeValueAsString(transfer);

    TransferJob deserialized =
        objectMapper.readValue(serialized, TransferJob.class);

    assertThat("1-2-3").isEqualTo(deserialized.getId());
<<<<<<< HEAD
    assertThat("testSource").isEqualTo(deserialized.getSource());
    assertThat("testDestination").isEqualTo(deserialized.getDestination());
    assertThat("PHOTOS").isEqualTo(deserialized.getDataType());
=======
    assertThat("testExportService").isEqualTo(deserialized.getExportService());
    assertThat("testImportService").isEqualTo(deserialized.getImportService());
    assertThat("photos").isEqualTo(deserialized.getDataType());
>>>>>>> 22dbba02
    assertThat("exportUrl").isEqualTo(deserialized.getExportUrl());
    assertThat("importUrl").isEqualTo(deserialized.getImportUrl());
  }
}<|MERGE_RESOLUTION|>--- conflicted
+++ resolved
@@ -31,15 +31,9 @@
     TransferJob transfer =
         new TransferJob(
             "1-2-3",
-<<<<<<< HEAD
-            "testSource",
-            "testDestination",
-            "PHOTOS",
-=======
             "testExportService",
             "testImportService",
-            "photos",
->>>>>>> 22dbba02
+            "PHOTOS",
             "exportUrl",
             "importUrl");
     String serialized = objectMapper.writeValueAsString(transfer);
@@ -48,15 +42,9 @@
         objectMapper.readValue(serialized, TransferJob.class);
 
     assertThat("1-2-3").isEqualTo(deserialized.getId());
-<<<<<<< HEAD
-    assertThat("testSource").isEqualTo(deserialized.getSource());
-    assertThat("testDestination").isEqualTo(deserialized.getDestination());
-    assertThat("PHOTOS").isEqualTo(deserialized.getDataType());
-=======
     assertThat("testExportService").isEqualTo(deserialized.getExportService());
     assertThat("testImportService").isEqualTo(deserialized.getImportService());
-    assertThat("photos").isEqualTo(deserialized.getDataType());
->>>>>>> 22dbba02
+    assertThat("PHOTOS").isEqualTo(deserialized.getDataType());
     assertThat("exportUrl").isEqualTo(deserialized.getExportUrl());
     assertThat("importUrl").isEqualTo(deserialized.getImportUrl());
   }
